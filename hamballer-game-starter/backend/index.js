--- conflicted
+++ resolved
@@ -18,16 +18,9 @@
 const { createServer } = require('http');
 require('dotenv').config();
 
-<<<<<<< HEAD
-// Import environment configuration
-const { config, validation, printConfigurationStatus } = require('./config/environment');
-
-// Import XPBadge and related services
-=======
 // Database and blockchain imports
 const { db, contracts } = require('./config/database');
 
->>>>>>> f9564b84
 const { listenRunCompleted } = require('./listeners/runCompletedListener');
 const { retryQueue } = require('./retryQueue');
 const { eventRecovery } = require('./eventRecovery');
@@ -404,11 +397,8 @@
   console.log(`🎮 Environment: ${config.server.environment}`);
   console.log(`⚡ WebSocket clients: ${wsClients.size}`);
   
-<<<<<<< HEAD
   // Print configuration status
   printConfigurationStatus();
-=======
-  console.log('\n🔧 Initializing Phase 8 Systems...');
   
   // Initialize Thirdweb service
   if (thirdwebService) {
@@ -451,15 +441,6 @@
   } catch (error) {
     console.error('❌ Failed to initialize achievements service:', error.message);
   }
->>>>>>> f9564b84
-  
-  // Initialize RunCompleted listener if blockchain is configured
-  if (validation.isBlockchainReady() && validation.isContractsReady()) {
-    const { listenRunCompleted } = require('./listeners/runCompletedListener');
-    listenRunCompleted();
-  } else {
-    console.log('🎧 RunCompleted listener not configured - missing blockchain or contract configuration');
-  }
 });
 
 module.exports = { app, server, wss };