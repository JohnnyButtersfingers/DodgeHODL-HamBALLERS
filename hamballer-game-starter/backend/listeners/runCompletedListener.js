const { ethers } = require('ethers');
const { handleRunCompletion } = require('../controllers/runLogger');
const { retryQueue } = require('../retryQueue');
const { achievementsService } = require('../services/achievementsService');
const { db } = require('../config/database');
const { config, validation } = require('../config/environment');

// Contract ABIs
const HODL_MANAGER_ABI = [
  'event RunCompleted(address indexed user, uint256 xpEarned, uint256 cpEarned, uint256 dbpMinted, uint256 duration, bool bonusThrowUsed, uint256[] boostsUsed)'
];

const XPBADGE_ABI = [
  'function mintBadge(address player, uint256 tokenId, uint256 xp, uint256 season) external',
  'function getCurrentSeason() view returns (uint256)',
  'function hasRole(bytes32 role, address account) view returns (bool)',
  'function MINTER_ROLE() view returns (bytes32)',
  'event BadgeMinted(address indexed player, uint256 indexed tokenId, uint256 xp, uint256 season)'
];

// Global state for managing XPBadge minting
let provider, hodlManagerContract, xpBadgeContract, signer;
let isInitialized = false;
let mintingQueue = [];
let isMinting = false;

// Import Thirdweb service
let thirdwebService;
try {
  thirdwebService = require('../services/thirdwebService');
} catch (error) {
  console.warn('⚠️ Thirdweb service not available, using fallback:', error.message);
  thirdwebService = null;
}

/**
 * Initialize contracts and provider
 */
async function initializeContracts() {
  try {
    const rpcUrl = process.env.ABSTRACT_RPC_URL || config.blockchain.rpcUrl;
    const hodlManagerAddress = process.env.HODL_MANAGER_ADDRESS || config.contracts.hodlManager;
    const xpBadgeAddress = process.env.XPBADGE_ADDRESS || config.contracts.xpBadge;
    const privateKey = process.env.XPBADGE_MINTER_PRIVATE_KEY;

    if (!rpcUrl) {
      console.warn('⚠️ RPC URL not configured - RunCompleted listener disabled');
      return false;
    }

    if (!hodlManagerAddress) {
      console.warn('⚠️ HODL_MANAGER_ADDRESS not configured - RunCompleted listener disabled');
      return false;
    }

    if (!xpBadgeAddress) {
      console.warn('⚠️ XPBADGE_ADDRESS not configured - XPBadge minting disabled');
      return false;
    }

    if (!privateKey) {
      console.warn('⚠️ XPBADGE_MINTER_PRIVATE_KEY not configured - XPBadge minting disabled');
      return false;
    }

    // Initialize provider and signer
    provider = new ethers.JsonRpcProvider(rpcUrl);
    signer = new ethers.Wallet(privateKey, provider);

    // Initialize contracts
    hodlManagerContract = new ethers.Contract(hodlManagerAddress, HODL_MANAGER_ABI, provider);
    xpBadgeContract = new ethers.Contract(xpBadgeAddress, XPBADGE_ABI, signer);

    // Verify signer has minting permissions
    const minterRole = await xpBadgeContract.MINTER_ROLE();
    const hasMinterRole = await xpBadgeContract.hasRole(minterRole, signer.address);
    
    if (!hasMinterRole) {
      console.error('❌ Configured signer does not have MINTER_ROLE for XPBadge contract');
      return false;
    }

    console.log('✅ RunCompleted listener initialized');
    console.log(`📍 HODL Manager: ${hodlManagerAddress}`);
    console.log(`🎫 XPBadge Contract: ${xpBadgeAddress}`);
    console.log(`🔑 Minter Address: ${signer.address}`);

    return true;
  } catch (error) {
    console.error('❌ Failed to initialize RunCompleted listener:', error.message);
    return false;
  }
}

/**
 * Generate tokenId for XPBadge based on XP earned and season
 */
async function generateBadgeTokenId(xpEarned, season) {
  // Badge tiers based on XP earned in a single run
  const badgeTiers = [
    { minXp: 0, maxXp: 99, tokenId: 1, name: 'Novice HODLer' },
    { minXp: 100, maxXp: 499, tokenId: 2, name: 'Experienced Trader' },
    { minXp: 500, maxXp: 999, tokenId: 3, name: 'Master Strategist' },
    { minXp: 1000, maxXp: 2499, tokenId: 4, name: 'Legendary HODLer' },
    { minXp: 2500, maxXp: 999999, tokenId: 5, name: 'Supreme Champion' }
  ];

  const tier = badgeTiers.find(t => xpEarned >= t.minXp && xpEarned <= t.maxXp);
  if (!tier) {
    throw new Error(`No badge tier found for XP: ${xpEarned}`);
  }

  // Generate unique tokenId: (season * 1000) + tier.tokenId
  const tokenId = (season * 1000) + tier.tokenId;
  
  console.log(`🎖️ Generated badge tokenId: ${tokenId} (${tier.name}) for ${xpEarned} XP in season ${season}`);
  
  return {
    tokenId,
    tier: tier.name,
    xpRequired: tier.minXp
  };
}

/**
 * Mint XPBadge for a player
 */
async function mintXPBadge(playerAddress, xpEarned, season = 1) {
  try {
<<<<<<< HEAD
    console.log(`🏆 Attempting to mint XPBadge for ${playerAddress} with ${xpEarned} XP in season ${season}`);
    
    // Generate badge tokenId
    const { tokenId, tier, xpRequired } = await generateBadgeTokenId(xpEarned, season);
    
    // Check if player already has this badge
    const existingBadge = await db.getPlayerBadge(playerAddress, tokenId);
    if (existingBadge) {
      console.log(`⚠️ Player ${playerAddress} already has badge ${tokenId} (${tier})`);
      return { success: false, reason: 'Badge already owned' };
    }
    
    // Add to minting queue
    mintingQueue.push({
      playerAddress,
      tokenId,
      xpEarned,
      season,
      tier,
      timestamp: new Date().toISOString()
    });
    
    console.log(`📋 Added badge minting to queue for ${playerAddress}: ${tier} (${tokenId})`);
    
    // Process queue if not already processing
    if (!isMinting) {
      await processMintingQueue();
    }
    
    return { success: true, tokenId, tier, xpRequired };
    
  } catch (error) {
    console.error('❌ Error in mintXPBadge:', error.message);
    return { success: false, error: error.message };
=======
    console.log(`🎫 Minting XP badge for ${playerAddress} (${xpEarned} XP, Season ${season})`);
    
    // Use Thirdweb if available, otherwise fallback to ethers
    if (thirdwebService && thirdwebService.isInitialized()) {
      console.log('   Using Thirdweb service for minting...');
      
      const tokenId = await generateBadgeTokenId(xpEarned);
      const result = await thirdwebService.mintBadge(playerAddress, tokenId, xpEarned, season);
      
      console.log('✅ Badge minted via Thirdweb:', result.transactionHash);
      return {
        success: true,
        transactionHash: result.transactionHash,
        tokenId: result.tokenId,
        xp: result.xp,
        season: result.season
      };
    } else {
      console.log('   Using fallback ethers for minting...');
      
      // Fallback to existing ethers implementation
      if (!contracts.xpBadge) {
        throw new Error('XPBadge contract not available');
      }

      const tokenId = await generateBadgeTokenId(xpEarned);
      const tx = await contracts.xpBadge.mintBadge(playerAddress, tokenId, xpEarned, season);
      
      console.log('   Transaction hash:', tx.hash);
      console.log('   Waiting for confirmation...');
      
      const receipt = await tx.wait();
      console.log('✅ Badge minted via ethers:', receipt.transactionHash);
      
      return {
        success: true,
        transactionHash: receipt.transactionHash,
        tokenId: tokenId,
        xp: xpEarned,
        season: season
      };
    }
  } catch (error) {
    console.error('❌ Failed to mint XP badge:', error.message);
    if (error.cause) {
      console.error('   Cause:', error.cause);
    }
    throw error;
>>>>>>> f9564b84
  }
}

/**
 * Process the minting queue
 */
async function processMintingQueue() {
  if (isMinting || mintingQueue.length === 0) {
    return;
  }
  
  isMinting = true;
  console.log(`🔄 Processing ${mintingQueue.length} badge minting requests...`);
  
  while (mintingQueue.length > 0) {
    const mintRequest = mintingQueue.shift();
    
    try {
      console.log(`🏆 Minting badge ${mintRequest.tokenId} for ${mintRequest.playerAddress}...`);
      
<<<<<<< HEAD
      // Mint badge on blockchain
      const tx = await xpBadgeContract.mintBadge(
        mintRequest.playerAddress,
        mintRequest.tokenId,
        mintRequest.xpEarned,
        mintRequest.season
      );
=======
      // Update Supabase with tokenId if minting was successful
      if (result.success) {
        await updateSupabaseWithBadge(playerAddress, result.tokenId, xpEarned, season, result.transactionHash, timestamp);
      }
>>>>>>> f9564b84
      
      console.log(`⏳ Badge minting transaction submitted: ${tx.hash}`);
      
      // Wait for confirmation
      const receipt = await tx.wait();
      console.log(`✅ Badge minted successfully! Transaction: ${receipt.transactionHash}`);
      
      // Update Supabase
      await updateSupabaseWithBadge(
        mintRequest.playerAddress,
        mintRequest.tokenId,
        mintRequest.xpEarned,
        mintRequest.season,
        receipt.transactionHash,
        mintRequest.timestamp
      );
      
    } catch (error) {
      console.error(`❌ Failed to mint badge for ${mintRequest.playerAddress}:`, error.message);
      
      // Add to retry queue for later processing
      retryQueue.add({
        type: 'badge_mint',
        data: mintRequest,
        error: error.message,
        attempts: 0
      });
    }
  }
  
  isMinting = false;
  console.log('✅ Badge minting queue processed');
}

/**
 * Update Supabase with badge minting information
 */
async function updateSupabaseWithBadge(playerAddress, tokenId, xpEarned, season, txHash, timestamp) {
  try {
    const { data, error } = await db
      .from('player_badges')
      .insert({
        player_address: playerAddress,
        badge_token_id: tokenId,
        xp_earned: xpEarned,
        season: season,
        transaction_hash: txHash,
        minted_at: timestamp,
        status: 'minted'
      });
    
    if (error) {
      console.error('❌ Error updating Supabase with badge:', error);
      throw error;
    }
    
    console.log(`✅ Badge ${tokenId} recorded in Supabase for ${playerAddress}`);
    
  } catch (error) {
    console.error('❌ Failed to update Supabase with badge:', error.message);
    throw error;
  }
}

/**
 * Handle RunCompleted event
 */
async function handleRunCompletedEvent(user, xpEarned, cpEarned, dbpMinted, duration, bonusThrowUsed, boostsUsed, event) {
  console.log('\n🏆 ===== RunCompleted Event Triggered =====');
  console.log(`👤 Player: ${user}`);
  console.log(`⭐ XP Earned: ${xpEarned.toString()}`);
  console.log(`💰 DBP Earned: ${dbpMinted.toString()}`);
  console.log(`🎮 Duration: ${duration.toString()}`);
  console.log(`🎯 Bonus Throw Used: ${bonusThrowUsed}`);
  console.log(`🚀 Boosts Used: ${boostsUsed.map(b => b.toString()).join(', ')}`);
  console.log(`⏰ Timestamp: ${new Date().toISOString()}`);
  console.log('==========================================\n');
  
  try {
    // Update XP in database
    const result = await db.updateXP(user, xpEarned.toString(), dbpMinted.toString(), event.transactionHash);
    
    console.log('✅ XP Update Result:', {
      success: result.success,
      playerAddress: result.playerAddress,
      xpEarned: result.xpEarned,
      dbpEarned: result.dbpEarned,
      previousXp: result.previousXp,
      newXp: result.newXp,
      previousLevel: result.previousLevel,
      newLevel: result.newLevel,
      runId: result.runId
    });
    
    // Check for badge eligibility
    if (xpBadgeContract && isInitialized) {
      try {
        const currentSeason = await xpBadgeContract.getCurrentSeason();
        const badgeResult = await mintXPBadge(user, xpEarned.toString(), currentSeason.toString());
        
        if (badgeResult.success) {
          console.log(`🏆 Badge minting initiated: ${badgeResult.tier} (${badgeResult.tokenId})`);
        } else if (badgeResult.reason === 'Badge already owned') {
          console.log('ℹ️ Player already owns this badge tier');
        } else {
          console.log('⚠️ Badge minting failed:', badgeResult.error);
        }
      } catch (badgeError) {
        console.error('❌ Error checking badge eligibility:', badgeError.message);
      }
    }
    
    // Broadcast update to connected WebSocket clients
    broadcastXPReward(user, xpEarned.toString(), dbpMinted.toString(), event.transactionHash, result);
    
  } catch (error) {
    console.error('❌ Error processing RunCompleted event:', error);
    console.error('Error details:', {
      message: error.message,
      stack: error.stack,
      playerAddress: user,
      xpEarned: xpEarned.toString(),
      dbpEarned: dbpMinted.toString(),
      runId: event.transactionHash
    });
  }
}

/**
 * Start listening for RunCompleted events
 */
async function listenRunCompleted() {
  // Check if blockchain and contracts are configured
  if (!validation.isBlockchainReady() || !validation.isContractsReady()) {
    console.log('🎧 RunCompleted listener not configured - missing blockchain or contract configuration');
    return;
  }

  try {
    // Initialize contracts if not already done
    if (!isInitialized) {
      isInitialized = await initializeContracts();
      if (!isInitialized) {
        console.log('🎧 RunCompleted listener not initialized - contract configuration issues');
        return;
      }
    }
    
    console.log('🎧 Starting RunCompleted event listener...');
    console.log(`📡 Listening for events on contract: ${hodlManagerContract.address}`);
    console.log(`🌐 RPC URL: ${provider.connection.url}`);
    
    hodlManagerContract.on('RunCompleted', handleRunCompletedEvent);

    console.log('✅ RunCompleted listener active and listening for events');
    
    // Log listener status periodically
    setInterval(() => {
      console.log('🎧 RunCompleted listener status: Active and listening');
    }, 60000); // Log every minute
    
  } catch (error) {
    console.error('❌ Failed to start RunCompleted listener:', error);
    console.error('Error details:', {
      message: error.message,
      stack: error.stack,
      rpcUrl: config.blockchain.rpcUrl,
      contractAddress: config.contracts.hodlManager
    });
  }
}

/**
 * Broadcast XP reward to WebSocket clients
 */
function broadcastXPReward(playerAddress, xpEarned, dbpEarned, runId, updateResult) {
  if (!global.wsClients) {
    console.log('📡 No WebSocket clients available for broadcasting');
    return;
  }

<<<<<<< HEAD
  const message = JSON.stringify({
    type: 'xp_reward',
    channel: 'xp',
    data: {
      playerAddress,
      xpEarned,
      dbpEarned,
      runId,
      updateResult,
      timestamp: new Date().toISOString()
    }
  });

  let sentCount = 0;
  global.wsClients.forEach(client => {
    if (client.readyState === 1) { // WebSocket.OPEN
      client.send(message);
      sentCount++;
    }
  });

  console.log(`📡 XP reward broadcasted to ${sentCount} WebSocket clients`);
=======
  // Set up event listener with error handling
  try {
    // Check if the contract has the RunCompleted event by looking at the ABI
    const hasRunCompletedEvent = HODL_MANAGER_ABI.some(item => 
      item.type === 'event' && item.name === 'RunCompleted'
    );
    
    if (hasRunCompletedEvent) {
      hodlManagerContract.on('RunCompleted', handleRunCompletedEvent);
      console.log('✅ RunCompleted listener active');
      console.log('🎫 XPBadge minting enabled');
    } else {
      console.log('⚠️ RunCompleted event not found in contract ABI - using polling fallback');
    }
  } catch (error) {
    console.error('❌ Failed to set up RunCompleted listener:', error.message);
    console.log('⚠️ Event listening disabled - using polling fallback');
  }
>>>>>>> f9564b84
}

/**
 * Shutdown listener
 */
function shutdown() {
  if (hodlManagerContract) {
    hodlManagerContract.removeAllListeners();
    console.log('🛑 RunCompleted listener shutdown');
  }
}

module.exports = {
  listenRunCompleted,
  shutdown,
  mintXPBadge,
  processMintingQueue
};<|MERGE_RESOLUTION|>--- conflicted
+++ resolved
@@ -127,42 +127,6 @@
  */
 async function mintXPBadge(playerAddress, xpEarned, season = 1) {
   try {
-<<<<<<< HEAD
-    console.log(`🏆 Attempting to mint XPBadge for ${playerAddress} with ${xpEarned} XP in season ${season}`);
-    
-    // Generate badge tokenId
-    const { tokenId, tier, xpRequired } = await generateBadgeTokenId(xpEarned, season);
-    
-    // Check if player already has this badge
-    const existingBadge = await db.getPlayerBadge(playerAddress, tokenId);
-    if (existingBadge) {
-      console.log(`⚠️ Player ${playerAddress} already has badge ${tokenId} (${tier})`);
-      return { success: false, reason: 'Badge already owned' };
-    }
-    
-    // Add to minting queue
-    mintingQueue.push({
-      playerAddress,
-      tokenId,
-      xpEarned,
-      season,
-      tier,
-      timestamp: new Date().toISOString()
-    });
-    
-    console.log(`📋 Added badge minting to queue for ${playerAddress}: ${tier} (${tokenId})`);
-    
-    // Process queue if not already processing
-    if (!isMinting) {
-      await processMintingQueue();
-    }
-    
-    return { success: true, tokenId, tier, xpRequired };
-    
-  } catch (error) {
-    console.error('❌ Error in mintXPBadge:', error.message);
-    return { success: false, error: error.message };
-=======
     console.log(`🎫 Minting XP badge for ${playerAddress} (${xpEarned} XP, Season ${season})`);
     
     // Use Thirdweb if available, otherwise fallback to ethers
@@ -211,7 +175,6 @@
       console.error('   Cause:', error.cause);
     }
     throw error;
->>>>>>> f9564b84
   }
 }
 
@@ -232,7 +195,6 @@
     try {
       console.log(`🏆 Minting badge ${mintRequest.tokenId} for ${mintRequest.playerAddress}...`);
       
-<<<<<<< HEAD
       // Mint badge on blockchain
       const tx = await xpBadgeContract.mintBadge(
         mintRequest.playerAddress,
@@ -240,12 +202,6 @@
         mintRequest.xpEarned,
         mintRequest.season
       );
-=======
-      // Update Supabase with tokenId if minting was successful
-      if (result.success) {
-        await updateSupabaseWithBadge(playerAddress, result.tokenId, xpEarned, season, result.transactionHash, timestamp);
-      }
->>>>>>> f9564b84
       
       console.log(`⏳ Badge minting transaction submitted: ${tx.hash}`);
       
@@ -427,7 +383,6 @@
     return;
   }
 
-<<<<<<< HEAD
   const message = JSON.stringify({
     type: 'xp_reward',
     channel: 'xp',
@@ -450,26 +405,6 @@
   });
 
   console.log(`📡 XP reward broadcasted to ${sentCount} WebSocket clients`);
-=======
-  // Set up event listener with error handling
-  try {
-    // Check if the contract has the RunCompleted event by looking at the ABI
-    const hasRunCompletedEvent = HODL_MANAGER_ABI.some(item => 
-      item.type === 'event' && item.name === 'RunCompleted'
-    );
-    
-    if (hasRunCompletedEvent) {
-      hodlManagerContract.on('RunCompleted', handleRunCompletedEvent);
-      console.log('✅ RunCompleted listener active');
-      console.log('🎫 XPBadge minting enabled');
-    } else {
-      console.log('⚠️ RunCompleted event not found in contract ABI - using polling fallback');
-    }
-  } catch (error) {
-    console.error('❌ Failed to set up RunCompleted listener:', error.message);
-    console.log('⚠️ Event listening disabled - using polling fallback');
-  }
->>>>>>> f9564b84
 }
 
 /**
