// Abstract Testnet Configuration
export const abstractTestnet = {
  id: import.meta.env.VITE_CHAIN_ID ? parseInt(import.meta.env.VITE_CHAIN_ID) : 11124,
  name: import.meta.env.VITE_CHAIN_NAME || 'Abstract Testnet',
  network: 'abstract-testnet',
  nativeCurrency: {
    decimals: 18,
    name: 'ETH',
    symbol: 'ETH',
  },
  rpcUrls: {
    default: {
      http: [import.meta.env.VITE_RPC_URL || 'https://api.testnet.abs.xyz'],
      webSocket: ['wss://api.testnet.abs.xyz'],
    },
    public: {
      http: [import.meta.env.VITE_RPC_URL || 'https://api.testnet.abs.xyz'],
      webSocket: ['wss://api.testnet.abs.xyz'],
    },
  },
  blockExplorers: {
    default: {
      name: 'Abstract Explorer',
      url: 'https://explorer.testnet.abs.xyz',
    },
  },
  testnet: true,
};

<<<<<<< HEAD
// Import contract configuration from the new contracts module
export { CONTRACT_ADDRESSES, CONTRACT_ABIS, getContractConfigStatus, logContractConfig } from './contracts.js';
=======
// Contract addresses (these will be set after deployment)
export const CONTRACT_ADDRESSES = {
  DBP_TOKEN: import.meta.env.VITE_DBP_TOKEN_ADDRESS || '',
  BOOST_NFT: import.meta.env.VITE_BOOST_NFT_ADDRESS || '',
  HODL_MANAGER: import.meta.env.VITE_HODL_MANAGER_ADDRESS || '',
  XP_BADGE: import.meta.env.VITE_XPBADGE_ADDRESS || '',
  XP_VERIFIER: import.meta.env.VITE_XPVERIFIER_ADDRESS || '',
};

// Contract ABIs (simplified versions for frontend use)
export const CONTRACT_ABIS = {
  DBP_TOKEN: [
    'function balanceOf(address account) view returns (uint256)',
    'function totalSupply() view returns (uint256)',
    'function allowance(address owner, address spender) view returns (uint256)',
    'function approve(address spender, uint256 amount) returns (bool)',
    'function transfer(address to, uint256 amount) returns (bool)',
    'function transferFrom(address from, address to, uint256 amount) returns (bool)',
  ],
  BOOST_NFT: [
    'function balanceOf(address account, uint256 id) view returns (uint256)',
    'function balanceOfBatch(address[] accounts, uint256[] ids) view returns (uint256[])',
    'function isApprovedForAll(address account, address operator) view returns (bool)',
    'function setApprovalForAll(address operator, bool approved)',
    'function safeTransferFrom(address from, address to, uint256 id, uint256 amount, bytes data)',
  ],
  HODL_MANAGER: [
    'function startRun(uint8[] moves, uint256[] boostIds) returns (bytes32)',
    'function endRun(bytes32 runId, bool hodlDecision) returns (bool)',
    'function getRunData(bytes32 runId) view returns (tuple)',
    'function getPlayerStats(address player) view returns (tuple)',
    'function getCurrentPrice() view returns (uint256)',
    'function isRunActive(bytes32 runId) view returns (bool)',
  ],
  XP_BADGE: [
    'function balanceOf(address account, uint256 id) view returns (uint256)',
    'function balanceOfBatch(address[] accounts, uint256[] ids) view returns (uint256[])',
    'function mintBadge(address to, uint256 tokenId, uint256 xp, uint256 season) returns (bool)',
    'function getBadgeInfo(address player, uint256 tokenId) view returns (tuple)',
    'function getBadgesByPlayer(address player) view returns (tuple[])',
    'function uri(uint256 tokenId) view returns (string)',
  ],
  XP_VERIFIER: [
    'function verifyXPProof(bytes32 nullifier, bytes32 commitment, uint256[8] calldata proof, uint256 claimedXP, uint256 threshold) external returns (bool)',
    'function isNullifierUsed(bytes32 nullifier) external view returns (bool)',
    'function getVerificationResult(address player, bytes32 nullifier) external view returns (tuple)',
    'function getThreshold() external view returns (uint256)',
    'event XPProofVerified(address indexed player, bytes32 indexed nullifier, uint256 claimedXP, uint256 threshold, bool verified)',
  ],
};
>>>>>>> da53fa82

export default {
  abstractTestnet,
  CONTRACT_ADDRESSES,
  CONTRACT_ABIS,
};<|MERGE_RESOLUTION|>--- conflicted
+++ resolved
@@ -27,10 +27,6 @@
   testnet: true,
 };
 
-<<<<<<< HEAD
-// Import contract configuration from the new contracts module
-export { CONTRACT_ADDRESSES, CONTRACT_ABIS, getContractConfigStatus, logContractConfig } from './contracts.js';
-=======
 // Contract addresses (these will be set after deployment)
 export const CONTRACT_ADDRESSES = {
   DBP_TOKEN: import.meta.env.VITE_DBP_TOKEN_ADDRESS || '',
@@ -81,7 +77,6 @@
     'event XPProofVerified(address indexed player, bytes32 indexed nullifier, uint256 claimedXP, uint256 threshold, bool verified)',
   ],
 };
->>>>>>> da53fa82
 
 export default {
   abstractTestnet,
