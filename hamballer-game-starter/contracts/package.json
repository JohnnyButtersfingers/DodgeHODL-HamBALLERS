{
  "name": "@hamballer/contracts",
  "version": "1.0.0",
  "description": "Smart contracts for HamBaller.xyz DODGE & HODL game",
  "type": "module",
  "main": "index.js",
  "scripts": {
    "compile": "hardhat compile",
    "test": "npx hardhat test",
    "deploy:local": "hardhat run scripts/deploy_all.js --network localhost",
    "deploy:abstract": "hardhat run scripts/deploy_all.js --network abstract",
    "deploy:production": "hardhat run scripts/deploy_production.js --network abstract",
    "deploy:xp-badge": "hardhat run scripts/deploy_xp_badge.js --network abstract",
    "verify": "hardhat verify --network abstract",
    "node": "hardhat node"
  },
  "devDependencies": {
    "@nomicfoundation/hardhat-chai-matchers": "^2.1.0",
    "@nomicfoundation/hardhat-ethers": "^3.1.0",
    "@nomicfoundation/hardhat-network-helpers": "^1.1.0",
    "@nomicfoundation/hardhat-toolbox": "^4.0.0",
<<<<<<< HEAD
    "@openzeppelin/contracts": "^5.3.0",
    "ethers": "^6.8.0",
    "hardhat": "^2.19.0"
=======
    "@nomicfoundation/hardhat-verify": "^2.1.0",
    "@openzeppelin/contracts": "^5.4.0",
    "@typechain/ethers-v6": "^0.5.1",
    "@typechain/hardhat": "^9.1.0",
    "@types/mocha": "^10.0.10",
    "ethers": "^6.8.0",
    "hardhat": "^2.19.0",
    "hardhat-gas-reporter": "^1.0.10",
    "solidity-coverage": "^0.8.16",
    "ts-node": "^10.9.2",
    "typechain": "^8.3.2",
    "typescript": "^5.8.3"
>>>>>>> f9564b84
  },
  "keywords": [
    "web3",
    "game",
    "nft",
    "erc20",
    "hardhat"
  ],
  "author": "HamBaller Team",
  "license": "MIT",
  "dependencies": {
    "dotenv": "^17.2.0",
    "thirdweb": "^5.105.16"
  }
}<|MERGE_RESOLUTION|>--- conflicted
+++ resolved
@@ -19,11 +19,6 @@
     "@nomicfoundation/hardhat-ethers": "^3.1.0",
     "@nomicfoundation/hardhat-network-helpers": "^1.1.0",
     "@nomicfoundation/hardhat-toolbox": "^4.0.0",
-<<<<<<< HEAD
-    "@openzeppelin/contracts": "^5.3.0",
-    "ethers": "^6.8.0",
-    "hardhat": "^2.19.0"
-=======
     "@nomicfoundation/hardhat-verify": "^2.1.0",
     "@openzeppelin/contracts": "^5.4.0",
     "@typechain/ethers-v6": "^0.5.1",
@@ -36,7 +31,6 @@
     "ts-node": "^10.9.2",
     "typechain": "^8.3.2",
     "typescript": "^5.8.3"
->>>>>>> f9564b84
   },
   "keywords": [
     "web3",
